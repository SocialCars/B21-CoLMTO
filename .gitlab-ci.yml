--- conflicted
+++ resolved
@@ -37,16 +37,10 @@
 pages:
   stage: deploy
   script:
-<<<<<<< HEAD
-  # - pip3 install sphinx sphinx-rtd-theme
-  - cd docs ; make html
-  - mv build/html/ ../public/
-=======
   - pip3 install sphinx sphinx-rtd-theme
   - cd docs ; make html # ; make latexpdf
   - mv build/html ../public
   #- mv build/latex/CoLMTO-doc.pdf ../public/
->>>>>>> 2e7f4e8c
   artifacts:
     paths:
     - public
