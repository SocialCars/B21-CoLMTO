--- conflicted
+++ resolved
@@ -65,12 +65,6 @@
                 l_scenarioruns.get("runs").get(i_initialsorting)[i_run] = l_runcfg = self._sumocfg.generate_run(l_scenarioruns, i_initialsorting, i_run)
                 self._runtime.run(l_runcfg, p_scenarioname, i_run)
                 self._log.debug("Converting induction loop XMLs with etree.XSLT")
-<<<<<<< HEAD
-                #l_iloopresults.get(i_initialsorting)[i_run] = self._sumocfg.aggregate_iloop_files(l_runcfg.get("inductionloopfiles"))
-                self._log.info("Finished run %d", i_run)
-
-        self._writer.writeYAML(
-=======
                 l_iloopresults.get(i_initialsorting)[i_run] = self._sumocfg.aggregate_iloop_file(l_runcfg.get("iloopfile"))
                 if i_run % 10 == 0:
                     self._log.info(
@@ -82,7 +76,6 @@
                     )
 
         self._writer.write_yaml(
->>>>>>> 969a14f1
             l_iloopresults,
             os.path.join(self._sumocfg.resultsdir, "iloops-{}.yaml.gz".format(p_scenarioname))
         )
@@ -91,15 +84,9 @@
         # l_stats = self._statistics.compute_sumo_results(p_scenarioname, l_scenarioruns, l_iloopresults, p_deltas=l_deltas)
         #
         # # dump scenario run cfg to yaml.gz file
-<<<<<<< HEAD
-        # self._writer.writeYAML(l_scenarioruns, os.path.join(self._sumocfg.runsdir, "runs-{}.yaml.gz".format(p_scenarioname)))
-        # # dump statistic results to yaml.gz/json.gz file
-        # self._writer.writeYAML(l_stats, os.path.join(self._sumocfg.resultsdir, "results-{}.yaml.gz".format(p_scenarioname)))
-=======
         # self._writer.write_yaml(l_scenarioruns, os.path.join(self._sumocfg.runsdir, "runs-{}.yaml.gz".format(p_scenarioname)))
         # # dump statistic results to yaml.gz/json.gz file
         # self._writer.write_yaml(l_stats, os.path.join(self._sumocfg.resultsdir, "results-{}.yaml.gz".format(p_scenarioname)))
->>>>>>> 969a14f1
         #
         # l_vtypedistribution = self._sumocfg.runconfig.get("vtypedistribution")
         # l_vtypedistribution = ", ".join(["{}: ${}$".format(vtype, l_vtypedistribution.get(vtype).get("fraction")) for vtype in l_vtypedistribution])
