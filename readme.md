--- conflicted
+++ resolved
@@ -135,17 +135,10 @@
 ```sh
 export SUMO_HOME=~/colmto/sumo/sumo # adjust accordingly
 cd colmto
-<<<<<<< HEAD
-python -m colmto --runs 1
-```
-
-Upon first start CoLMTO creates [YAML](https://en.wikipedia.org/wiki/YAML) formatted default configurations and a log file in `~/.colmto/`:
-=======
 python3 -m colmto --runs 1
 ```
 
 Upon first start CoLMTO creates [YAML](https://en.wikipedia.org/wiki/YAML) formatted default configurations and its log file in `~/.colmto/`:
->>>>>>> 82d0cb35
 
 ```
 ~/.colmto/
@@ -157,13 +150,8 @@
 
 Further help on command line options can be obtained by running
 
-<<<<<<< HEAD
-```sh
-python -m colmto --help
-=======
 ```zsh
 python3 -m colmto --help
->>>>>>> 82d0cb35
 ```
 
 ## Copyright & License
