--- conflicted
+++ resolved
@@ -131,17 +131,12 @@
 
 ## Run CoLMTO
 
-<<<<<<< HEAD
-```sh
-export SUMO_HOME=~/colmto/sumo/sumo # adjust accordingly
-=======
 You can run the CoLMTO library module directly as a script.
 Keep in mind to set `SUMO_HOME` accordingly.
 
 ```sh
 export SUMO_HOME=~/colmto/sumo/sumo # adjust accordingly
 cd colmto  # if not installed
->>>>>>> 14c93d1c
 python3 -m colmto --runs 1
 # or provided your local python install dir is in $PATH, simply 
 colmto --runs 1
