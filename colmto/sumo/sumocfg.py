# -*- coding: utf-8 -*-
# @package colmto.sumo
# @cond LICENSE
# #############################################################################
# # LGPL License                                                              #
# #                                                                           #
# # This file is part of the Cooperative Lane Management and Traffic flow     #
# # Optimisation project.                                                     #
# # Copyright (c) 2017, Malte Aschermann (malte.aschermann@tu-clausthal.de)   #
# # This program is free software: you can redistribute it and/or modify      #
# # it under the terms of the GNU Lesser General Public License as            #
# # published by the Free Software Foundation, either version 3 of the        #
# # License, or (at your option) any later version.                           #
# #                                                                           #
# # This program is distributed in the hope that it will be useful,           #
# # but WITHOUT ANY WARRANTY; without even the implied warranty of            #
# # MERCHANTABILITY or FITNESS FOR A PARTICULAR PURPOSE.  See the             #
# # GNU Lesser General Public License for more details.                       #
# #                                                                           #
# # You should have received a copy of the GNU Lesser General Public License  #
# # along with this program. If not, see http://www.gnu.org/licenses/         #
# #############################################################################
# @endcond
'''This module generates static sumo configuration files for later execution.'''
# pylint: disable=no-member

import copy
import enum
from pathlib import Path
import subprocess
from types import MappingProxyType
import typing
from collections import OrderedDict

import numpy
try:
    import lxml.etree as etree
except ImportError:
    import xml.etree.ElementTree as etree

import defusedxml.lxml

import colmto.common.configuration
import colmto.common.io
import colmto.common.log
import colmto.common.visualisation
import colmto.environment.vehicle


@enum.unique
class InitialSorting(enum.Enum):
    '''Initial sorting modes of vehicles'''
    BEST = enum.auto()
    RANDOM = enum.auto()
    WORST = enum.auto()
    _prng = numpy.random.RandomState()

    def order(self, vehicles: list):
        '''*in-place* brings list of vehicles into required order (BEST, RANDOM, WORST)'''
        if self is InitialSorting.BEST:
            vehicles.sort(key=lambda i_v: i_v.speed_max, reverse=True)
        elif self is InitialSorting.WORST:
            vehicles.sort(key=lambda i_v: i_v.speed_max)
        elif self is InitialSorting.RANDOM:
            self.prng.shuffle(vehicles)

    @property
    def prng(self):
        '''returns numpy PRNG state'''
        return self._prng.value


@enum.unique
class Distribution(enum.Enum):
    '''Enumerates distribution types for vehicle starting times'''
    LINEAR = enum.auto()
    POISSON = enum.auto()
    _prng = numpy.random.RandomState()

    def next_timestep(self, lamb, prev_start_time):
        r'''
        Calculate next time step in Exponential or linear distribution.
        Exponential distribution with
        \f$F(x) := 1 - e^{-\lambda x}\f$
        by using numpy.random.exponential(lambda).
        Linear distribution just adds 1/lamb to the previous start time.
        For every other value of distribution this function just returns the input value of
        prev_start_time.

        @param lamb: lambda
        @param prev_start_time: start time
        @param distribution: distribution, i.e. Distribution.POISSON or Distribution.LINEAR
        @retval next start time
        '''
        if self is Distribution.POISSON:
            return prev_start_time + self._prng.value.exponential(scale=lamb)
        elif self is Distribution.LINEAR:
            return prev_start_time + 1 / lamb
        return prev_start_time


class SumoConfig(colmto.common.configuration.Configuration):
    '''Create SUMO configuration files'''

    def __init__(self, args, netconvertbinary, duarouterbinary):
        '''C'tor'''
        super().__init__(args)

        self._log = colmto.common.log.logger(__name__, args.loglevel, args.quiet, args.logfile)
        self._writer = colmto.common.io.Writer(args)

        # initialise numpy PRNG
        self._prng = numpy.random.RandomState()

        self._binaries = {
            'netconvert': netconvertbinary,
            'duarouter': duarouterbinary
        }

        self.sumo_config_dir.mkdir(parents=True, exist_ok=True)
        self.runsdir.mkdir(parents=True, exist_ok=True)
        self.resultsdir.mkdir(parents=True, exist_ok=True)

        if self._args.forcerebuildscenarios:
            self._log.debug(
                '--force-rebuild-scenarios set '
                '-> rebuilding/overwriting scenarios if already present'
            )

        # generate color map for vehicle max speeds
        l_global_maxspeed = max(
            [
                i_scenario.get('parameters').get('speedlimit')
                for i_scenario in self.scenario_config.values()
                ]
        )
        self._speed_colormap = colmto.common.visualisation.mapped_cmap(
            'plasma',
            l_global_maxspeed
        )

    @property
    def sumo_config_dir(self) -> Path:
        '''
        Returns:
             directory of SUMO config
        '''
        return self.output_dir / 'SUMO'

    @property
    def runsdir(self) -> Path:
        '''
        Returns:
             directory of runs
        '''
        return self.output_dir / 'SUMO' / self.run_prefix / 'runs'

    @property
    def resultsdir(self) -> Path:
        '''
        Returns:
            directory for results
        '''
        return self.output_dir / 'SUMO' / self.run_prefix / 'results'

    @property
    def sumo_run_config(self):
        '''
        Returns:
             copy of sumo run config
        '''
        return copy.copy(
            self.run_config.get('sumo')
        )

    def generate_scenario(self, scenarioname):
        '''generate SUMO scenario based on scenario name'''

        self._log.debug('Generating scenario %s', scenarioname)

        l_destinationdir = self.runsdir / scenarioname
        l_destinationdir.mkdir(parents=True, exist_ok=True)

        l_scenarioconfig = self.scenario_config.get(scenarioname)

        l_scenarioruns = {
            'scenarioname': scenarioname,
            'runs': {}
        }

        l_nodefile = l_scenarioruns['nodefile'] = l_destinationdir / f'{scenarioname}.nod.xml'
        l_edgefile = l_scenarioruns['edgefile'] = l_destinationdir / f'{scenarioname}.edg.xml'
        l_netfile = l_scenarioruns['netfile'] = l_destinationdir / f'{scenarioname}.net.xml'
        l_settingsfile = l_scenarioruns['settingsfile'] = l_destinationdir \
                                                          / f'{scenarioname}.settings.xml'

        self._generate_node_xml(
            l_scenarioconfig, l_nodefile, self._args.forcerebuildscenarios
        )
        self._generate_edge_xml(
            scenarioname, l_scenarioconfig, l_edgefile, self._args.forcerebuildscenarios
        )
        self._generate_settings_xml(
            l_scenarioconfig, self.run_config, l_settingsfile, self._args.forcerebuildscenarios
        )
        self._generate_net_xml(
            l_nodefile, l_edgefile, l_netfile, self._args.forcerebuildscenarios
        )

        return l_scenarioruns

    def generate_run(
            self,
            scenario_run_config,
            initial_sorting: InitialSorting,
            run_number,
            vtype_list):
        '''generate run configurations

        @param scenario_run_config: run configuration of scenario
        @param initial_sorting: initial sorting of vehicles (InitialSorting enum)
        @param run_number: number of current run
        @retval
            run configuration dictionary
        '''
        self._log.debug(
            'Generating run %s for %s sorting', run_number, initial_sorting.name.lower()
        )
        l_scenarioname = scenario_run_config.get('scenarioname')

        l_destinationdir = self.runsdir / l_scenarioname

        (l_destinationdir / initial_sorting.name.lower()).mkdir(parents=True, exist_ok=True)

        (l_destinationdir / initial_sorting.name.lower() / str(run_number))\
            .mkdir(parents=True, exist_ok=True)

        self._log.debug(
            'Generating SUMO run configuration for scenario %s / sorting %s / run %d',
            l_scenarioname, initial_sorting.name, run_number
        )

        l_tripfile = l_destinationdir / initial_sorting.name.lower() / str(run_number) \
                     / '{l_scenarioname}.trip.xml'

        l_routefile = l_destinationdir / initial_sorting.name.lower() / str(run_number) \
                      / '{l_scenarioname}.rou.xml'

        l_configfile = l_destinationdir / initial_sorting.name.lower() / str(run_number) \
                       / '{l_scenarioname}.sumo.cfg'

        l_output_measurements_dir = self.resultsdir / l_scenarioname \
                                    / initial_sorting.name.lower() / str(run_number)

        l_output_measurements_dir.mkdir(parents=True, exist_ok=True)

        l_runcfgfiles = [l_tripfile, l_routefile, l_configfile]

        if [fname for fname in l_runcfgfiles if not fname.exists()]:
            self._log.debug(
                'Incomplete/non-existing SUMO run configuration for %s, %s, %d -> (re)building',
                l_scenarioname, initial_sorting.name, run_number
            )
            self._args.forcerebuildscenarios = True

        self._generate_config_xml(
            {
                'configfile': l_configfile,
                'netfile': scenario_run_config.get('netfile'),
                'routefile': l_routefile,
                'settingsfile': scenario_run_config.get('settingsfile')
            },
            self.run_config.get('simtimeinterval'), self._args.forcerebuildscenarios
        )

        l_vehicles = self._generate_trip_xml(
            scenario_run_config, initial_sorting, vtype_list, l_tripfile,
            self._args.forcerebuildscenarios
        )

        self._generate_route_xml(
            scenario_run_config.get('netfile'), l_tripfile, l_routefile,
            self._args.forcerebuildscenarios
        )

        return {
            'scenarioname': l_scenarioname,
            'sumoport': self.run_config.get('sumo').get('port'),
            'runnumber': run_number,
            'vehicles': l_vehicles,
            'settingsfile': scenario_run_config.get('settingsfile'),
            'tripfile': l_tripfile,
            'routefile': l_routefile,
            'configfile': l_configfile,
            'fcdfile': l_output_measurements_dir / '{l_scenarioname}.fcd-output.xml',
            'scenario_config': self.scenario_config.get(l_scenarioname)
        }

    def _generate_node_xml(self, scenarioconfig, nodefile: Path, forcerebuildscenarios=False):
        '''
        Generate SUMO's node configuration file.

        @param scenarioconfig: Scenario configuration
        @param nodefile: Destination to write node file
        @param forcerebuildscenarios: rebuild scenarios,
                                        even if they already exist for current run
        '''

        if Path(nodefile).exists() and not forcerebuildscenarios:
            return

        self._log.debug('Generating node xml')

        # parameters
        l_length = scenarioconfig.get('parameters').get('length')
        l_nbswitches = scenarioconfig.get('parameters').get('switches')
        l_segmentlength = l_length / (l_nbswitches + 1)

        if self._args.onlyoneotlsegment:
            l_length = 2 * l_segmentlength  # two times segment length

        l_nodes = etree.Element('nodes')
        etree.SubElement(
            l_nodes, 'node', attrib={'id': 'enter', 'x': str(-l_segmentlength), 'y': '0'}
        )
        etree.SubElement(
            l_nodes, 'node', attrib={'id': '21start', 'x': '0', 'y': '0'}
        )
        etree.SubElement(
            l_nodes, 'node', attrib={'id': '21end', 'x': str(l_length), 'y': '0'}
        )

        # dummy node for easier from-to routing
        etree.SubElement(
            l_nodes,
            'node',
            attrib={
                'id': 'exit',
                'x': str(
                    l_length + 0.1
                    if l_nbswitches % 2 == 1 or self._args.onlyoneotlsegment
                    else l_length + l_segmentlength
                ),
                'y': '0'
            }
        )

        with open(nodefile, 'w') as f_nodesxml:
            f_nodesxml.write(
                defusedxml.lxml.tostring(l_nodes, pretty_print=True, encoding='unicode')
            )

    def _generate_edge_xml(
            self, scenario_name: str, scenario_config, edgefile: Path, forcerebuildscenarios=False):
        '''
        Generate SUMO's edge configuration file.

        @param scenario_name: Name of scenario (required to id detector positions)
        @param scenario_config: Scenario configuration
        @param edgefile: Destination to write edge file
        @param forcerebuildscenarios: Rebuild scenarios,
                                        even if they already exist for current run
        '''

        if Path(edgefile).exists() and not forcerebuildscenarios:
            return

        self._log.debug('Generating edge xml for %s', scenario_name)

        # parameters
        l_length = scenario_config.get('parameters').get('length')
        l_nbswitches = scenario_config.get('parameters').get('switches')
        l_maxspeed = scenario_config.get('parameters').get('speedlimit')

        # assume even distributed otl segment lengths
        l_segmentlength = l_length / (l_nbswitches + 1)

        # create edges xml
        l_edges = etree.Element('edges')

        # Entering edge with one lane, leading to 2+1 Roadway
        etree.SubElement(
            l_edges,
            'edge',
            attrib={
                'id': 'enter_21start',
                'from': 'enter',
                'to': '21start',
                'numLanes': '1',
                'speed': str(l_maxspeed)
            }
        )

        # 2+1 Roadway
        l_21edge = etree.SubElement(
            l_edges,
            'edge',
            attrib={
                'id': '21segment',
                'from': '21start',
                'to': '21end',
                'numLanes': '2',
                'spreadType': 'center',
                'speed': str(l_maxspeed)
            }
        )

        # deny access to lane 1 (OTL) to vehicle with vClass 'custom2'
        # <lane index='1' disallow='custom2'/>
        etree.SubElement(
            l_21edge,
            'lane',
            attrib={
                'index': '1',
                'disallow': 'custom1'
            }
        )

        if self.scenario_config.get(
                scenario_name
        ).get('parameters').get('detectorpositions') is None:
            self.scenario_config.get(
                scenario_name
            ).get('parameters')['detectorpositions'] = [0, l_segmentlength]

        self._generate_switches(l_21edge, scenario_config)

        # Exit lane
        etree.SubElement(
            l_edges,
            'edge',
            attrib={
                'id': '21end_exit',
                'from': '21end',
                'to': 'exit',
                'numLanes': '1',
                'spreadType': 'right',
                'speed': str(l_maxspeed)
            }
        )

        with open(edgefile, 'w') as f_edgexml:
            f_edgexml.write(
                defusedxml.lxml.tostring(l_edges, pretty_print=True, encoding='unicode')
            )

    def _generate_switches(self, edge, scenario_config):
        '''
        Generate switches if not pre-defined in scenario config.

        @param edge: edge
        @param scenario_config: scenario config dictionary
        '''
        self._log.debug('generating switches')

        l_length = scenario_config.get('parameters').get('length')
        l_nbswitches = scenario_config.get('parameters').get('switches')
        l_segmentlength = l_length / (l_nbswitches + 1)
        l_parameters = scenario_config.get('parameters')

        if isinstance(l_parameters.get('switchpositions'), (list, tuple)):
            # add splits and joins
            l_add_otl_lane = True
            for i_segmentpos in l_parameters.get('switchpositions'):
                etree.SubElement(
                    edge,
                    'split',
                    attrib={
                        'pos': str(i_segmentpos),
                        'lanes': '0 1' if l_add_otl_lane else '0',
                        'speed': str(scenario_config.get('parameters').get('speedlimit'))
                    }
                )

                l_add_otl_lane ^= True
        else:
            self._log.info('Rebuilding switches')
            scenario_config.get('parameters')['switchpositions'] = []
            # compute and add splits and joins
            l_add_otl_lane = True
            for i_segmentpos in range(0, int(l_length), int(l_segmentlength)) \
                    if not self._args.onlyoneotlsegment \
                    else range(0, int(2 * l_segmentlength - 1), int(l_segmentlength)):
                etree.SubElement(
                    edge,
                    'split',
                    attrib={
                        'pos': str(i_segmentpos),
                        'lanes': '0 1' if l_add_otl_lane else '0',
                        'speed': str(scenario_config.get('parameters').get('speedlimit'))
                    }
                )

                scenario_config.get(
                    'parameters'
                ).get(
                    'switchpositions'
                ).append(i_segmentpos)

                l_add_otl_lane ^= True

    @staticmethod
    def _generate_config_xml(config_files: dict, simtimeinterval, forcerebuildscenarios=False):
        '''
        Generate SUMO's main configuration file.

        @param config_files: Dictionary of config file locations,
                             i.e. netfile, routefile, settingsfile
        @param simtimeinterval: Time interval of simulation
        @param forcerebuildscenarios: Rebuild scenarios,
                                        even if they already exist for current run
        '''
        if not isinstance(simtimeinterval, list):
            raise TypeError

        if not len(simtimeinterval) == 2:
            raise ValueError

        if config_files.get('configfile').exists() and not forcerebuildscenarios:
            return

        l_configuration = etree.Element('configuration')
        l_input = etree.SubElement(l_configuration, 'input')
        etree.SubElement(
            l_input,
            'net-file',
            attrib={'value': str(config_files.get('netfile'))}
        )
        etree.SubElement(
            l_input,
            'route-files',
            attrib={'value': str(config_files.get('routefile'))}
        )
        etree.SubElement(
            l_input,
            'gui-settings-file',
            attrib={'value': str(config_files.get('settingsfile'))}
        )
        l_time = etree.SubElement(l_configuration, 'time')
        etree.SubElement(
            l_time,
            'begin',
            attrib={'value': str(simtimeinterval[0])}
        )

        with open(config_files.get('configfile'), 'w') as f_configxml:
            f_configxml.write(
                defusedxml.lxml.tostring(
                    l_configuration,
                    pretty_print=True,
                    encoding='unicode'
                )
            )

    @staticmethod
<<<<<<< HEAD
    def _generate_settings_xml(
            scenarioconfig: dict, runcfg: dict, settingsfile: Path, forcerebuildscenarios=False):
=======
    def _generate_settings_xml(scenarioconfig: dict, runcfg: MappingProxyType,
                               settingsfile: Path, forcerebuildscenarios=False):
>>>>>>> 7c7c37d6
        '''
        Generate SUMO's settings configuration file.

        @param scenarioconfig: Scenario configuration
        @param runcfg: Run configuration
        @param settingsfile: Destination to write settings file
        @param forcerebuildscenarios: Rebuild scenarios,
                                        even if they already exist for current run
        '''
        if Path(settingsfile).exists() and not forcerebuildscenarios:
            return

        l_viewsettings = etree.Element('viewsettings')
        etree.SubElement(
            l_viewsettings, 'viewport',
            attrib={'x': str(scenarioconfig.get('parameters').get('length') / 2),
                    'y': '0',
                    'zoom': '100'}
        )
        etree.SubElement(
            l_viewsettings, 'delay', attrib={'value': str(runcfg.get('sumo').get('gui-delay'))}
        )

        with open(settingsfile, 'w') as f_configxml:
            f_configxml.write(
                defusedxml.lxml.tostring(
                    l_viewsettings,
                    pretty_print=True,
                    encoding='unicode'
                )
            )

    def _create_vehicle_distribution(self,
                                     vtype_list: typing.Iterable,
                                     aadt: float,
                                     initialsorting: InitialSorting,
                                     scenario_name
                                    ) -> typing.Dict[int, colmto.environment.vehicle.SUMOVehicle]:
        '''
        Create a distribution of vehicles based on

        @param vtype_list: list of vehicle types
        @param aadt: annual average daily traffic (vehicles/day/lane)
        @param initialsorting: initial sorting of vehicles (by max speed), i.e. InitialSorting enum
        @param scenario_name: name of scenario
        @retval OrderedDict of ID -> colmto.environment.vehicle.Vehicle
        '''

        if not isinstance(initialsorting, InitialSorting):
            raise ValueError

        self._log.debug(
            'Create vehicle distribution with %s', self._run_config.get('vtypedistribution')
        )

        l_vehps = aadt / (24 * 60 * 60) \
            if not self._run_config.get('vehiclespersecond').get('enabled') \
            else self._run_config.get('vehiclespersecond').get('value')

        l_vehicle_list = [
            colmto.environment.vehicle.SUMOVehicle(
                vehicle_type=vtype,
                vtype_sumo_cfg=self.vtypes_config.get(vtype),
                speed_deviation=self._run_config.get(
                    'vtypedistribution'
                ).get(vtype).get('speedDev'),
                sigma=self._run_config.get(
                    'vtypedistribution'
                ).get(vtype).get('sigma'),
                speed_max=min(
                    self._prng.choice(
                        self._run_config.get('vtypedistribution').get(vtype).get('desiredSpeeds')
                    ),
                    self.scenario_config.get(scenario_name).get('parameters').get('speedlimit')
                )
            ) for vtype in vtype_list
        ]

        # sort speeds according to initial sorting flag
        initialsorting.order(l_vehicle_list)

        # assign a new id according to sort order and starting time to each vehicle
        l_vehicles = OrderedDict()
        for i, i_vehicle in enumerate(l_vehicle_list):
            # update colors
            i_vehicle.color = numpy.array(self._speed_colormap(i_vehicle.speed_max))*255
            # update start time
            i_vehicle.start_time = Distribution[
                self.run_config.get('starttimedistribution').upper()
            ].next_timestep(
                l_vehps,
                l_vehicle_list[i - 1].start_time if i > 0 else 0
            )
            l_vehicles[f'vehicle{i}'] = i_vehicle
        return l_vehicles

    def aadt(self, scenario_runs):
        '''
        returns currently configured AADT (annual average daily traffic (vehicles/day/lane))

        :param scenario_runs: scenario runs
        :return: aadt
        '''
        return self.scenario_config.get(
            scenario_runs.get('scenarioname')
        ).get(
            'parameters'
        ).get(
            'aadt'
        ) if not self.run_config.get('aadt').get('enabled') \
            else self.run_config.get('aadt').get('value')

    def _generate_trip_xml(self,  # pylint: disable=too-many-arguments
                           scenario_runs: dict,
                           initialsorting: InitialSorting,
                           vtype_list: list,
                           tripfile: Path, forcerebuildscenarios=False
                          ) -> typing.Dict[int, colmto.environment.vehicle.SUMOVehicle]:
        '''
        Generate SUMO's trip file.

        @param scenario_runs:
        @param initialsorting:
        @param tripfile:
        @param forcerebuildscenarios:
        @retval vehicles
        '''

        if Path(tripfile).exists() and not forcerebuildscenarios:
            return OrderedDict({})
        self._log.debug('Generating trip xml for %s', scenario_runs.get('scenarioname'))

        self._log.debug(
            'Scenario\'s AADT %d of %d vehicles/average annual day',
            self.aadt(scenario_runs), len(vtype_list)
        )

        l_vehicles = self._create_vehicle_distribution(
            vtype_list,
            self.aadt(scenario_runs),
            initialsorting,
            scenario_runs.get('scenarioname')
        )

        # xml
        l_trips = etree.Element('trips')

        # create a sumo vehicle_type for each vehicle
        for i_vid, i_vehicle in l_vehicles.items():

            # filter for relevant attributes and transform to string
            l_vattr = {k: str(v) for k, v in i_vehicle.properties.items()}
            l_vattr.update({
                'id': str(i_vid),
                'color': f'{i_vehicle.color[0]/255.},'
                         f'{i_vehicle.color[1]/255.},'
                         f'{i_vehicle.color[2]/255.},'
                         f'{i_vehicle.color[3]/255.}'
            })

            # override parameters speedDev, desiredSpeed, and length if defined in run config
            l_runcfgspeeddev = self.run_config \
                .get('vtypedistribution') \
                .get(l_vattr.get('vType')) \
                .get('speedDev')
            if l_runcfgspeeddev is not None:
                l_vattr['speedDev'] = str(l_runcfgspeeddev)

            l_runcfgsigma = self.run_config \
                .get('vtypedistribution') \
                .get(l_vattr.get('vType')) \
                .get('sigma')
            if l_runcfgsigma is not None:
                l_vattr['sigma'] = str(l_runcfgsigma)

            l_runcfglength = self.run_config \
                .get('vtypedistribution') \
                .get(l_vattr.get('vType')) \
                .get('length')
            if l_runcfglength is not None:
                l_vattr['length'] = str(l_runcfglength)

            l_vattr['speedlimit'] = str(i_vehicle.speed_max)
            l_vattr['maxSpeed'] = str(i_vehicle.speed_max)

            # fix tractor vType to trailer
            if l_vattr['vType'] == 'tractor':
                l_vattr['vType'] = 'trailer'

            l_vattr['type'] = l_vattr.get('vType')

            etree.SubElement(l_trips, 'vType', attrib=l_vattr)

        # add trip for each vehicle
        for i_vid, i_vehicle in l_vehicles.items():
            etree.SubElement(l_trips, 'trip', attrib={
                'id': i_vid,
                'depart': str(i_vehicle.start_time),
                'from': 'enter_21start',
                'to': '21end_exit',
                'type': i_vid,
                'departSpeed': 'max',
            })

        with open(tripfile, 'w') as f_tripxml:
            f_tripxml.write(
                defusedxml.lxml.tostring(
                    l_trips, pretty_print=True, encoding='unicode'
                )
            )

        return l_vehicles

    # create net xml using netconvert
    def _generate_net_xml(
            self, nodefile: Path, edgefile: Path, netfile: Path, forcerebuildscenarios=False):
        '''
        Generate SUMO's net xml.

        @param nodefile:
        @param edgefile:
        @param netfile:
        @param forcerebuildscenarios:
        '''

        if Path(netfile).exists() and not forcerebuildscenarios:
            return

        l_netconvertprocess = subprocess.check_output(
            [
                self._binaries.get('netconvert'),
                f'--node-files={nodefile}',
                f'--edge-files={edgefile}',
                f'--output-file={netfile}'
            ],
            stderr=subprocess.STDOUT,
            bufsize=-1,
            close_fds=True
        )
        self._log.debug(
            '%s: %s',
            self._binaries.get('netconvert'),
            l_netconvertprocess.decode('utf8').replace('\n', '')
        )

    def _generate_route_xml(
            self, netfile: Path, tripfile: Path, routefile: Path, forcerebuildscenarios=False):
        '''
        Generate SUMO's route xml.

        @param netfile:
        @param tripfile:
        @param routefile:
        @param forcerebuildscenarios:
        '''

        if Path(routefile).exists() and not forcerebuildscenarios:
            return

        l_duarouterprocess = subprocess.check_output(
            [
                self._binaries.get('duarouter'),
                '-n', netfile,
                '-t', tripfile,
                '-o', routefile
            ],
            stderr=subprocess.STDOUT,
            bufsize=-1,
            close_fds=True
        )
        self._log.debug(
            '%s: %s',
            self._binaries.get('duarouter'),
            l_duarouterprocess.decode('utf8').replace('\n', '')
        )<|MERGE_RESOLUTION|>--- conflicted
+++ resolved
@@ -553,13 +553,8 @@
             )
 
     @staticmethod
-<<<<<<< HEAD
-    def _generate_settings_xml(
-            scenarioconfig: dict, runcfg: dict, settingsfile: Path, forcerebuildscenarios=False):
-=======
     def _generate_settings_xml(scenarioconfig: dict, runcfg: MappingProxyType,
                                settingsfile: Path, forcerebuildscenarios=False):
->>>>>>> 7c7c37d6
         '''
         Generate SUMO's settings configuration file.
 
