--- conflicted
+++ resolved
@@ -83,11 +83,7 @@
             for i_lane in ('21edge_0', '21edge_1')
         }
         self._dissatisfaction = {
-<<<<<<< HEAD
             i_vtype: deque((StatisticValue.nanof(None) for _ in range(60)), maxlen=60)
-=======
-            i_vtype: deque((StatisticValue.nanof([]) for _ in range(60)), maxlen=60)
->>>>>>> 7e789d74
             for i_vtype in VehicleType
         }
 
@@ -179,11 +175,7 @@
 
         return {
             i_vtype: StatisticValue(*numpy.nanmedian(self._dissatisfaction.get(i_vtype), axis=0))
-<<<<<<< HEAD
-            if not numpy.isnan(self._dissatisfaction.get(i_vtype)).all() else StatisticValue.nanof()
-=======
             if not numpy.isnan(list(self._dissatisfaction.get(i_vtype))).all() else StatisticValue.nanof([])
->>>>>>> 7e789d74
             for i_vtype in self._dissatisfaction
         }
 
