# -*- coding: utf-8 -*-
# @package colmto.environment
# @cond LICENSE
# #############################################################################
# # LGPL License                                                              #
# #                                                                           #
# # This file is part of the Cooperative Lane Management and Traffic flow     #
# # Optimisation project.                                                     #
# # Copyright (c) 2017, Malte Aschermann (malte.aschermann@tu-clausthal.de)   #
# # This program is free software: you can redistribute it and/or modify      #
# # it under the terms of the GNU Lesser General Public License as            #
# # published by the Free Software Foundation, either version 3 of the        #
# # License, or (at your option) any later version.                           #
# #                                                                           #
# # This program is distributed in the hope that it will be useful,           #
# # but WITHOUT ANY WARRANTY; without even the implied warranty of            #
# # MERCHANTABILITY or FITNESS FOR A PARTICULAR PURPOSE.  See the             #
# # GNU Lesser General Public License for more details.                       #
# #                                                                           #
# # You should have received a copy of the GNU Lesser General Public License  #
# # along with this program. If not, see http://www.gnu.org/licenses/         #
# #############################################################################
# @endcond
'''Vehicle classes for storing vehicle data/attributes/states.'''

from collections import namedtuple
from types import MappingProxyType
import numpy

import colmto.cse.rule


class Position(namedtuple('Position', ('x', 'y'))):
    '''named tuple to represent the vehicle position'''
    __slots__ = ()


class Colour(namedtuple('Colour', ('red', 'green', 'blue', 'alpha'))):
    '''named tuple to represent rgba values'''
    __slots__ = ()


class BaseVehicle(object):
    '''Base Vehicle.'''

    def __init__(self):
<<<<<<< HEAD
        '''
        C'tor

        @param position position (n-tuple)
        @param speed vehicle speed
        '''

        self._properties = {
            'position': numpy.array((0.0, 0.0)),
=======
        '''C'tor'''

        self._properties = {
            'position': Position(x=0.0, y=0.0),
>>>>>>> 7c7c37d6
            'speed': 0.0,
        }

    @property
    def properties(self) -> MappingProxyType:
        '''
        @retval vehicle properties as MappingProxyType dictionary bundle
        '''
        return MappingProxyType(self._properties)

    @property
    def speed(self) -> float:
        '''
        @retval current speed at time step
        '''
        return self._properties.get('speed')

    @speed.setter
    def speed(self, speed: float):
        '''
        Set vehicle speed
        @param speed current position
        '''
        self._properties['speed'] = float(speed)

    @property
<<<<<<< HEAD
    def position(self) -> numpy.ndarray:
        '''
        @retval current position
        '''
        return numpy.array(self._properties.get('position'))

    @position.setter
    def position(self, position: numpy.ndarray):
=======
    def position(self) -> Position:
        '''
        @retval current position
        '''
        return self._properties.get('position')

    @position.setter
    def position(self, position: Position):
>>>>>>> 7c7c37d6
        '''
        Set vehicle position
        @param position current position
        '''
<<<<<<< HEAD
        self._properties['position'] = numpy.array(position)
=======
        self._properties['position'] = Position(*position)
>>>>>>> 7c7c37d6


class SUMOVehicle(BaseVehicle):
    '''SUMO vehicle class.'''

    # pylint: disable=too-many-arguments
    def __init__(self,
                 vehicle_type=None,
                 vtype_sumo_cfg=None,
                 speed_deviation=0.0,
                 sigma=0.0,
                 speed_max=0.0):
        '''
        C'tor.

        @param vehicle_type
        @param vtype_sumo_cfg
        @param speed_deviation
        @param sigma
        @param speed_max
        '''

        super().__init__()

        if isinstance(vtype_sumo_cfg, dict):
            self._properties.update(vtype_sumo_cfg)

        self._properties.update(
            {
<<<<<<< HEAD
                'color': numpy.array((255, 255, 0, 255)),
=======
                'color': Colour(red=255, green=255, blue=0, alpha=255),
>>>>>>> 7c7c37d6
                'start_time': 0.0,
                'speedDev': speed_deviation,
                'sigma': sigma,
                'maxSpeed': speed_max,
                'vType': vehicle_type,
                'vClass': colmto.cse.rule.SUMORule.to_allowed_class(),
<<<<<<< HEAD
                'grid_position': numpy.array((0, 0))
=======
                'grid_position': Position(x=0, y=0)
>>>>>>> 7c7c37d6
            }
        )

        self._travel_stats = {
            'start_time': 0.0,
            'travel_time': 0.0,
            'vehicle_type': vehicle_type,
            'grid': {
                'pos_x': [],
                'pos_y': [],
                'time_loss': [],
                'relative_time_loss': [],
                'speed': [],
                'dissatisfaction': []
            },
            'step': {
                'number': [],
                'pos_x': [],
                'pos_y': [],
                'time_loss': [],
                'relative_time_loss': [],
                'speed': [],
                'dissatisfaction': []
            }
        }

    @property
<<<<<<< HEAD
    def grid_position(self) -> numpy.ndarray:
        '''
        @retval current grid position
        '''
        return numpy.array(self._properties.get('grid_position'))

    @grid_position.setter
    def grid_position(self, position: numpy.ndarray):
=======
    def grid_position(self) -> Position:
        '''
        @retval current grid position
        '''
        return Position(*self._properties.get('grid_position'))

    @grid_position.setter
    def grid_position(self, position: Position):
>>>>>>> 7c7c37d6
        '''
        Updates current position
        @param position current grid position
        '''
<<<<<<< HEAD
        self._properties['grid_position'] = numpy.array(position, dtype=int)
=======
        self._properties['grid_position'] = Position(*position)
>>>>>>> 7c7c37d6

    @property
    def vehicle_type(self) -> str:
        '''
        @retval vehicle type
        '''
        return str(self._properties.get('vType'))

    @property
    def start_time(self) -> float:
        '''
        Returns start time

        @retval start time
        '''
        return float(self._properties.get('start_time'))

    @start_time.setter
    def start_time(self, start_time: float):
        '''
        Sets start time.

        @param start_time start time
        '''
        self._properties['start_time'] = float(start_time)

    @property
<<<<<<< HEAD
    def color(self) -> numpy.ndarray:
=======
    def color(self) -> Colour:
>>>>>>> 7c7c37d6
        '''
        Returns:
            color
        '''
<<<<<<< HEAD
        return numpy.array(self._properties.get('color'))

    @color.setter
    def color(self, color: numpy.ndarray):
        '''
        Update color
        @param color Color (rgba-tuple, e.g. (255, 255, 0, 255))
        '''
        self._properties['color'] = numpy.array(color)
=======
        return Colour(*self._properties.get('color'))

    @color.setter
    def color(self, color: Position):
        '''
        Update color
        @param color Color (rgba tuple, e.g. (255, 255, 0, 255))
        '''
        self._properties['color'] = Colour(*color)
>>>>>>> 7c7c37d6

    @property
    def vehicle_class(self) -> str:
        '''
        @retval SUMO vehicle class
        '''
        return str(self._properties.get('vClass'))

    @property
    def speed_max(self) -> float:
        '''
        @retval self._properties.get('maxSpeed')
        '''
        return float(self._properties.get('maxSpeed'))

    @property
    def travel_time(self) -> float:
        '''
        Returns current travel time

        @retval travel time
        '''
        return float(self._travel_stats.get('travel_time'))

    @property
    def travel_stats(self) -> MappingProxyType:
        '''
        @brief Returns MappingProxyType travel stats dictionary

        @retval self._travel_stats
        '''
        return MappingProxyType(self._travel_stats)

    @property
    def dsat_threshold(self) -> float:
        '''
        returns dissatisfaction threshold
        @retval self.properties.get('dsat_threshold')
        '''
        return float(self._properties.get('dsat_threshold'))

    @dsat_threshold.setter
    def dsat_threshold(self, threshold: float):
        ''' sets dissatisfaction threshold '''
        self._properties['dsat_threshold'] = float(threshold)

    @staticmethod
    def dissatisfaction(
            time_loss: float,
            optimal_travel_time: float,
            time_loss_threshold=0.2) -> float:
        r'''Calculate driver's dissatisfaction.
        Calculate driver's dissatisfaction.
        \f{eqnarray*}{
            TT &:=& \text{travel time}, \\
            TT^{*} &:=& \text{optimal travel time}, \\
            TL &:=& \text{time loss}, \\
            TLT &:=& \text{time loss threshold}, \\
            \text{dissatisfaction} &:=& dsat(TL, TT^{*}, TLT) \\
            &=&\frac{1}{1+e^{(-TL + TLT \cdot TT^{*}) \cdot 0{.}5}}.\\
            &&\text{note: using a smoothening factor of 0.5 to make the transition not that sharp}
        \f}
        @param time_loss time loss
        @param time_loss_threshold cut-off point of acceptable time loss
            relative to optimal travel time in [0,1]
        @param optimal_travel_time optimal travel time
        @retval dissatisfaction ([0,1] normalised)
        '''

        # pylint: disable=no-member
        return numpy.divide(
            1.,
            1 + numpy.exp((-time_loss + time_loss_threshold * optimal_travel_time)) * .5
        )
        # pylint: enable=no-member

    def record_travel_stats(self, time_step: float) -> BaseVehicle:
        r'''Record travel statistics to vehicle.
        Write travel stats, i.e. travel time, time loss, position,
        and dissatisfaction of vehicle for a given time step into self._travel_stats

        @param time_step current time step
        @retval self
        '''

        # update current travel time
        self._travel_stats['travel_time'] = float(time_step) - self.start_time

        # current step number
        self._travel_stats.get('step').get('number').append(float(time_step))

        # position
        self._travel_stats.get('step').get('pos_x').append(self.position[0])
        self._travel_stats.get('step').get('pos_y').append(self.position[1])

        # grid based stats
        # check whether vehicle stayed in this grid cell
        if len(self._travel_stats.get('grid').get('pos_x')) + \
                len(self._travel_stats.get('grid').get('pos_y')) > 0 \
                and isinstance(self._travel_stats.get('grid').get('pos_x')[-1], list) \
                and isinstance(self._travel_stats.get('grid').get('pos_y')[-1], list) \
                and self._travel_stats.get('grid').get('pos_x')[-1][0] == self.grid_position[0] \
                and self._travel_stats.get('grid').get('pos_y')[-1][0] == self.grid_position[1]:
            self._travel_stats.get('grid').get('pos_x')[-1].append(self.grid_position[0])
            self._travel_stats.get('grid').get('pos_y')[-1].append(self.grid_position[1])
            self._travel_stats.get('grid').get('speed')[-1].append(self.speed)
            self._travel_stats.get('grid').get('time_loss')[-1].append(
                time_step - self.start_time - self.position[0] / self.speed_max
            )
            self._travel_stats.get('grid').get('relative_time_loss')[-1].append(
                (time_step - self.start_time - self.position[0] / self.speed_max) /
                (self.position[0] / self.speed_max)
            )

            self._travel_stats.get('grid').get('dissatisfaction')[-1].append(
<<<<<<< HEAD
                self._dissatisfaction(
=======
                self.dissatisfaction(
>>>>>>> 7c7c37d6
                    time_step - self.start_time - self.position[0] / self.speed_max,
                    self.position[0] / self.speed_max,
                    self._properties.get('dsat_threshold')
                )
            )

        else:
            self._travel_stats.get('grid').get('pos_x').append([self.grid_position[0]])
            self._travel_stats.get('grid').get('pos_y').append([self.grid_position[1]])
            self._travel_stats.get('grid').get('speed').append([self.speed])
            self._travel_stats.get('grid').get('time_loss').append(
                [time_step - self.start_time - self.position[0] / self.speed_max]
            )
            self._travel_stats.get('grid').get('relative_time_loss').append(
                [
                    (time_step - self.start_time - self.position[0] / self.speed_max) /
                    (self.position[0] / self.speed_max)
                ]
            )
            self._travel_stats.get('grid').get('dissatisfaction').append(
                [
                    self.dissatisfaction(
                        time_step - self.start_time - self.position[0] / self.speed_max,
                        self.position[0] / self.speed_max,
                        self._properties.get('dsat_threshold')
                    )
                ]
            )

        # step based stats
        self._travel_stats.get('step').get('time_loss').append(
            time_step - self.start_time - self.position[0] / self.speed_max
        )
        self._travel_stats.get('step').get('relative_time_loss').append(
            (time_step - self.start_time - self.position[0] / self.speed_max) /
            (self.position[0] / self.speed_max)
        )

        self._travel_stats.get('step').get('speed').append(self.speed)

        self._travel_stats.get('step').get('dissatisfaction').append(
<<<<<<< HEAD
            self._dissatisfaction(
=======
            self.dissatisfaction(
>>>>>>> 7c7c37d6
                time_step - self.start_time - self.position[0] / self.speed_max,
                self.position[0] / self.speed_max,
                self._properties.get('dsat_threshold')
            )
        )

        # force dissatisfaction of first entry to 0.0 to avoid start-time quirks introduced by SUMO
        if self._travel_stats.get('grid').get('dissatisfaction')[0] != [0.]:
            self._travel_stats.get('grid').get('dissatisfaction')[0] = [0.]
        if self._travel_stats.get('step').get('dissatisfaction')[0] != 0.:
            self._travel_stats.get('step').get('dissatisfaction')[0] = 0.

        # force time_loss of first entry to 0.0 to avoid start-time quirks
        if self._travel_stats.get('grid').get('time_loss')[0] != [0.]:
            self._travel_stats.get('grid').get('time_loss')[0] = [0.]
        if self._travel_stats.get('step').get('time_loss')[0] != 0.:
            self._travel_stats.get('step').get('time_loss')[0] = 0.

        # force relative_time_loss of first entry to 0.0 to avoid start-time quirks
        if self._travel_stats.get('grid').get('relative_time_loss')[0] != [0.]:
            self._travel_stats.get('grid').get('relative_time_loss')[0] = [0.]
        if self._travel_stats.get('step').get('relative_time_loss')[0] != 0.:
            self._travel_stats.get('step').get('relative_time_loss')[0] = 0.

        return self

    def change_vehicle_class(self, class_name: str) -> BaseVehicle:
        '''
        Change vehicle class
        @param class_name vehicle class
        @retval self
        '''
        self._properties['vClass'] = str(class_name)
        return self

<<<<<<< HEAD
    def update(self, position: tuple, lane_index: int, speed: float) -> BaseVehicle:
=======
    def update(self, position: Position, lane_index: int, speed: float) -> BaseVehicle:
>>>>>>> 7c7c37d6
        '''
        Update current properties of vehicle providing data acquired from TraCI call.

        For the grid cell the vehicle is in, take the global position in x-direction divided by grid
        cell size and int-rounded. For the y-coordinate take the lane index.
        NOTE: We assume a fixed grid cell size of 4 meters. This has to be set via cfg in future.

        @param position: tuple TraCI provided position
        @param lane_index: int TraCI provided lane index
        @param speed: float TraCI provided speed
        @retval self Vehicle reference
        '''

<<<<<<< HEAD
        # set current position
        self._properties['position'] = numpy.array(position)
        # set current grid position
        self._properties['grid_position'] = numpy.array(
            (
                int(round(position[0]/4.)-1),
                int(lane_index)
            )
        )
        # set speed
=======
        self._properties['position'] = Position(*position)
        self._properties['grid_position'] = Position(x=int(round(position.x/4.)-1), y=int(lane_index))
>>>>>>> 7c7c37d6
        self._properties['speed'] = float(speed)

        return self<|MERGE_RESOLUTION|>--- conflicted
+++ resolved
@@ -44,22 +44,10 @@
     '''Base Vehicle.'''
 
     def __init__(self):
-<<<<<<< HEAD
-        '''
-        C'tor
-
-        @param position position (n-tuple)
-        @param speed vehicle speed
-        '''
-
-        self._properties = {
-            'position': numpy.array((0.0, 0.0)),
-=======
         '''C'tor'''
 
         self._properties = {
             'position': Position(x=0.0, y=0.0),
->>>>>>> 7c7c37d6
             'speed': 0.0,
         }
 
@@ -86,16 +74,6 @@
         self._properties['speed'] = float(speed)
 
     @property
-<<<<<<< HEAD
-    def position(self) -> numpy.ndarray:
-        '''
-        @retval current position
-        '''
-        return numpy.array(self._properties.get('position'))
-
-    @position.setter
-    def position(self, position: numpy.ndarray):
-=======
     def position(self) -> Position:
         '''
         @retval current position
@@ -104,16 +82,11 @@
 
     @position.setter
     def position(self, position: Position):
->>>>>>> 7c7c37d6
         '''
         Set vehicle position
         @param position current position
         '''
-<<<<<<< HEAD
-        self._properties['position'] = numpy.array(position)
-=======
         self._properties['position'] = Position(*position)
->>>>>>> 7c7c37d6
 
 
 class SUMOVehicle(BaseVehicle):
@@ -143,22 +116,14 @@
 
         self._properties.update(
             {
-<<<<<<< HEAD
-                'color': numpy.array((255, 255, 0, 255)),
-=======
                 'color': Colour(red=255, green=255, blue=0, alpha=255),
->>>>>>> 7c7c37d6
                 'start_time': 0.0,
                 'speedDev': speed_deviation,
                 'sigma': sigma,
                 'maxSpeed': speed_max,
                 'vType': vehicle_type,
                 'vClass': colmto.cse.rule.SUMORule.to_allowed_class(),
-<<<<<<< HEAD
-                'grid_position': numpy.array((0, 0))
-=======
                 'grid_position': Position(x=0, y=0)
->>>>>>> 7c7c37d6
             }
         )
 
@@ -186,16 +151,6 @@
         }
 
     @property
-<<<<<<< HEAD
-    def grid_position(self) -> numpy.ndarray:
-        '''
-        @retval current grid position
-        '''
-        return numpy.array(self._properties.get('grid_position'))
-
-    @grid_position.setter
-    def grid_position(self, position: numpy.ndarray):
-=======
     def grid_position(self) -> Position:
         '''
         @retval current grid position
@@ -204,16 +159,11 @@
 
     @grid_position.setter
     def grid_position(self, position: Position):
->>>>>>> 7c7c37d6
         '''
         Updates current position
         @param position current grid position
         '''
-<<<<<<< HEAD
-        self._properties['grid_position'] = numpy.array(position, dtype=int)
-=======
         self._properties['grid_position'] = Position(*position)
->>>>>>> 7c7c37d6
 
     @property
     def vehicle_type(self) -> str:
@@ -241,26 +191,11 @@
         self._properties['start_time'] = float(start_time)
 
     @property
-<<<<<<< HEAD
-    def color(self) -> numpy.ndarray:
-=======
     def color(self) -> Colour:
->>>>>>> 7c7c37d6
         '''
         Returns:
             color
         '''
-<<<<<<< HEAD
-        return numpy.array(self._properties.get('color'))
-
-    @color.setter
-    def color(self, color: numpy.ndarray):
-        '''
-        Update color
-        @param color Color (rgba-tuple, e.g. (255, 255, 0, 255))
-        '''
-        self._properties['color'] = numpy.array(color)
-=======
         return Colour(*self._properties.get('color'))
 
     @color.setter
@@ -270,7 +205,6 @@
         @param color Color (rgba tuple, e.g. (255, 255, 0, 255))
         '''
         self._properties['color'] = Colour(*color)
->>>>>>> 7c7c37d6
 
     @property
     def vehicle_class(self) -> str:
@@ -386,11 +320,7 @@
             )
 
             self._travel_stats.get('grid').get('dissatisfaction')[-1].append(
-<<<<<<< HEAD
-                self._dissatisfaction(
-=======
                 self.dissatisfaction(
->>>>>>> 7c7c37d6
                     time_step - self.start_time - self.position[0] / self.speed_max,
                     self.position[0] / self.speed_max,
                     self._properties.get('dsat_threshold')
@@ -432,11 +362,7 @@
         self._travel_stats.get('step').get('speed').append(self.speed)
 
         self._travel_stats.get('step').get('dissatisfaction').append(
-<<<<<<< HEAD
-            self._dissatisfaction(
-=======
             self.dissatisfaction(
->>>>>>> 7c7c37d6
                 time_step - self.start_time - self.position[0] / self.speed_max,
                 self.position[0] / self.speed_max,
                 self._properties.get('dsat_threshold')
@@ -472,11 +398,7 @@
         self._properties['vClass'] = str(class_name)
         return self
 
-<<<<<<< HEAD
-    def update(self, position: tuple, lane_index: int, speed: float) -> BaseVehicle:
-=======
     def update(self, position: Position, lane_index: int, speed: float) -> BaseVehicle:
->>>>>>> 7c7c37d6
         '''
         Update current properties of vehicle providing data acquired from TraCI call.
 
@@ -490,21 +412,8 @@
         @retval self Vehicle reference
         '''
 
-<<<<<<< HEAD
-        # set current position
-        self._properties['position'] = numpy.array(position)
-        # set current grid position
-        self._properties['grid_position'] = numpy.array(
-            (
-                int(round(position[0]/4.)-1),
-                int(lane_index)
-            )
-        )
-        # set speed
-=======
         self._properties['position'] = Position(*position)
         self._properties['grid_position'] = Position(x=int(round(position.x/4.)-1), y=int(lane_index))
->>>>>>> 7c7c37d6
         self._properties['speed'] = float(speed)
 
         return self