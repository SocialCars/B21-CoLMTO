--- conflicted
+++ resolved
@@ -8,11 +8,7 @@
         environment:
             TZ: "/usr/share/zoneinfo/Europe/Berlin"
             GIT_AUTHOR_NAME: CircleCI
-<<<<<<< HEAD
-            GIT_AUTHOR_EMAIL,: masc@tu-clausthal.de
-=======
             GIT_AUTHOR_EMAIL: masc@tu-clausthal.de
->>>>>>> 8f892192
             GIT_COMMITTER_NAME: CircleCI
             GIT_COMMITTER_EMAIL: masc@tu-clausthal.de
             SUMO_HOME: /opt/sumo
@@ -44,15 +40,9 @@
             - run:
                   name: Install Colmto Package
                   command: python3 setup.py install --user
-<<<<<<< HEAD
 #            - run:
 #                  name: Run Tests
 #                  command: python3 setup.py test
-=======
-            - run:
-                  name: Run Tests
-                  command: python3 setup.py test
->>>>>>> 8f892192
             - run:
                   name: Run Simulation for Scenario NI-B210 (1/2)
                   command: python3 -m colmto --fresh-configs --scenarios NI-B210 --runs 1
@@ -60,7 +50,6 @@
                   name: Run Simulation for Scenario NI-B210 with CSE (2/2)
                   command: python3 -m colmto --fresh-configs --cse --scenarios NI-B210 --runs 1
             - run:
-<<<<<<< HEAD
                   name: Run Nosetests for Codecov
                   command: nosetests -w tests --with-coverage
 #            - run:
@@ -72,19 +61,6 @@
             - run:
                   name: Move to /tmp
                   command: mv -f colmto tests site docs readme.md license.md architecture.png executionmodel.png /tmp
-=======
-                  name: Run Nosetests for Codecov 
-                  command: nosetests -w tests --with-coverage
-            - run:
-                  name: Upload Codecov Results (1/2)
-                  command: bash <(curl -s https://codecov.io/bash) -t 910321f1-7584-4bc8-b264-bce881241d83
-            - run:
-                  name: Upload Codecov Results (2/2)
-                  command: bash <(curl -s https://codecov.io/bash) -t 06655147-fb7f-41be-9b5f-45c85c4f591f
-            - run:
-                  name: Move to /tmp
-                  command: mv -f colmto tests site readme.md license.md architecture.png executionmodel.png /tmp
->>>>>>> 8f892192
             - run:
                   name: Checkout gh-pages
                   command: git checkout gh-pages || git checkout -b gh-pages
@@ -111,11 +87,7 @@
                   command: rm .pre-commit-config.yaml
             - run:
                   name: Move Docs from /tmp
-<<<<<<< HEAD
                   command: mv -f /tmp/.gitignore /tmp/circle.yml /tmp/colmto /tmp/tests /tmp/site /tmp/docs /tmp/readme.md /tmp/license.md /tmp/architecture.png /tmp/executionmodel.png .
-=======
-                  command: mv -f /tmp/.gitignore /tmp/circle.yml /tmp/colmto /tmp/tests /tmp/site /tmp/readme.md /tmp/license.md /tmp/architecture.png /tmp/executionmodel.png .
->>>>>>> 8f892192
             - run:
                   name: Update pylint.md (1/4)
                   command: sh site/pylint.sh > pylint.md || true
@@ -147,16 +119,11 @@
                   name: Update report.md (4/4)
                   command: cat pylint.md >> report.md
             - run:
-<<<<<<< HEAD
                   name: Create documentation (Sphinx)
                   command: python3 setup.py build_sphinx
             - run:
                   name: Move documentation into place
                   command: mv build/sphinx/html docs/sources
-=======
-                  name: Create Documentation (doxygen)
-                  command: doxygen site/configuration.doxyfile
->>>>>>> 8f892192
             - run:
                   name: Cleanup
                   command: rm -Rf colmto tests site readme_doc.md pylint.html pylint.md pylint_doc.md radon.md
@@ -168,8 +135,4 @@
                   command: git commit -m "CircleCI run complete. Report https://github.com/SocialCars/colmto/blob/gh-pages/report.md , Doku http://socialcars.github.io/colmto/docs/sources/index.html"
             - run:
                   name: Git Push gh-pages
-<<<<<<< HEAD
-                  command: git push origin gh-pages
-=======
-                  command: git push origin gh-pages            
->>>>>>> 8f892192
+                  command: git push origin gh-pages