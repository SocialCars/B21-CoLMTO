general:
    branches:
        only:
            - master
        ignore:
            - develop
            - /dev-.*/
            - /gh-.*/
            - /sim-.*/

machine:
    timezone:
        Europe/Berlin

    environment:
        GIT_AUTHOR_NAME: CircleCI
        GIT_AUTHOR_EMAIL: masc@tu-clausthal.de
        GIT_COMMITTER_NAME: CircleCI
        GIT_COMMITTER_EMAIL: masc@tu-clausthal.de
        SUMO_HOME: /usr/share/sumo
<<<<<<< HEAD
        TEXINSTALL: small
        DOCUMENT: OpTOM-doc
=======
        TEXINSTALL: minimal
        DOCUMENT: OPTOM-doc
>>>>>>> 9c15b70a

    python:
        version: 2.7.12

dependencies:
    cache_directories:
        - "~/texmf"
        - "/usr/local/texlive/"

    pre:
        - sudo add-apt-repository -y ppa:sumo/stable
        - sudo apt-get update
        - sudo apt-get install doxygen graphviz sumo libhdf5-dev pandoc tk-dev python-tk
        - pip install pylint radon codecov doxypy
        - mkdir -p /tmp/tex && curl -L http://mirror.ctan.org/systems/texlive/tlnet/install-tl-unx.tar.gz | tar xz --strip 1 -C /tmp/tex
        - if [ ! -d /usr/local/texlive/ ]; then echo -e "selected_scheme scheme-$TEXINSTALL\nTEXDIR /usr/local/texlive/\nTEXMFCONFIG ~/.texlive/texmf-config\nTEXMFHOME ~/texmf\nTEXMFLOCAL /usr/local/texlive/texmf-local\nTEXMFSYSCONFIG /usr/local/texlive/texmf-config\nTEXMFSYSVAR /usr/local/texlive/texmf-var\nTEXMFVAR ~/.texlive/texmf-var\nbinary_x86_64-linux 1\ncollection-basic 1\ncollection-bibtexextra 1\ncollection-binextra 1\ncollection-context 0\ncollection-fontsextra 1\ncollection-fontsrecommended 1\ncollection-fontutils 1\ncollection-formatsextra 1\ncollection-games 1\ncollection-genericextra 1\ncollection-genericrecommended 1\ncollection-htmlxml 1\ncollection-humanities 1\ncollection-langafrican 0\ncollection-langarabic 0\ncollection-langchinese 0\ncollection-langcjk 0\ncollection-langcyrillic 0\ncollection-langczechslovak 0\ncollection-langenglish 1\ncollection-langeuropean 1\ncollection-langfrench 0\ncollection-langgerman 1\ncollection-langgreek 0\ncollection-langindic 0\ncollection-langitalian 0\ncollection-langjapanese 0\ncollection-langkorean 0\ncollection-langother 0\ncollection-langpolish 0\ncollection-langportuguese 0\ncollection-langspanish 0\ncollection-latex 1\ncollection-latexextra 1\ncollection-latexrecommended 1\ncollection-luatex 0\ncollection-mathscience 1\ncollection-metapost 1\ncollection-music 0\ncollection-omega 1\ncollection-pictures 1\ncollection-plainextra 1\ncollection-pstricks 1\ncollection-publishers 1\ncollection-texworks 0\ncollection-xetex 0\nin_place 0\noption_adjustrepo 1\noption_autobackup 0\noption_backupdir tlpkg/backups\noption_desktop_integration 0\noption_doc 0\noption_file_assocs 0\noption_fmt 1\noption_letter 0\noption_menu_integration 0\noption_path 1\noption_post_code 1\noption_src 1\noption_sys_bin /usr/local/bin\noption_sys_info /usr/local/share/info\noption_sys_man /usr/local/share/man\noption_w32_multi_user 1\noption_write18_restricted 1\nportable 0\n" > /tmp/tex/textlive.profile; sudo /tmp/tex/install-tl -profile /tmp/tex/textlive.profile; fi
        - sudo tlmgr update --self --all --reinstall-forcibly-removed

checkout:
  post:
    - git submodule sync
    - git submodule update --init

test:
    post:
        - git checkout master
        - python setup.py install
        - python setup.py test
        - SUMO_HOME=/usr/share/sumo python -m run --fresh-configs --scenarios NI-B210 --runs 1
        - SUMO_HOME=/usr/share/sumo python -m run --fresh-configs --cse --scenarios NI-B210 --runs 1
        # codecov
        - nosetests -w tests --with-coverage
        - bash <(curl -s https://codecov.io/bash) -t 910321f1-7584-4bc8-b264-bce881241d83
        - mv -f optom tests site run.py README.md LICENSE.md /tmp
        - git checkout gh-pages
        - mv -f circle.yml .gitignore /tmp
        - git checkout master
        - git push origin :gh-pages
        - git branch -D gh-pages
        - git checkout --orphan gh-pages
        - rm -Rf *
        - rm .pre-commit-config.yaml
        - mv -f /tmp/.gitignore /tmp/circle.yml /tmp/optom /tmp/tests /tmp/run.py /tmp/site /tmp/README.md /tmp/LICENSE.md .
        - pylint optom tests run.py -f html --import-graph=optom-imports.png > pylint.html; true
        - pandoc --from html --to markdown_github pylint.html -o pylint.md
        - echo -e "\n## Import Graph\n" >> pylint.md
        - cp pylint.md pylint_doc.md
        - echo -e "\n![ImportGraph](https://github.com/masc/optom/blob/gh-pages/docs/sources/optom-imports.png)" >> pylint.md
        - echo -e "\n# Code Statistics\n\n" > REPORT.md
        - echo -e "## Copyright & License\n\n- Copyright 2017, Malte Aschermann\n- License LGPL\n\n" > README_doc.md
        - sh site/radon.sh > radon.md
        - cat radon.md >> REPORT.md
        - echo -e "\n# Pylint\n\n" >> REPORT.md
        - cat pylint.md >> REPORT.md
        - doxygen site/configuration.doxyfile
        # build latex
        - cd docs/latex/ && make && cd ..
        - mv docs/latex/refman.pdf docs/$DOCUMENT.pdf
        - rm -Rf docs/latex
        - mv optom-imports.png docs/sources
        - rm -Rf optom tests site run.py README_doc.md pylint.html pylint.md pylint_doc.md radon.md
        # add & commit
        - git add --all .
        - git commit -m "CircleCI run complete. Report https://github.com/masc/optom/blob/gh-pages/REPORT.md , Doku http://masc.github.io/optom/docs/sources/index.html"
        - git push origin gh-pages<|MERGE_RESOLUTION|>--- conflicted
+++ resolved
@@ -18,13 +18,6 @@
         GIT_COMMITTER_NAME: CircleCI
         GIT_COMMITTER_EMAIL: masc@tu-clausthal.de
         SUMO_HOME: /usr/share/sumo
-<<<<<<< HEAD
-        TEXINSTALL: small
-        DOCUMENT: OpTOM-doc
-=======
-        TEXINSTALL: minimal
-        DOCUMENT: OPTOM-doc
->>>>>>> 9c15b70a
 
     python:
         version: 2.7.12
