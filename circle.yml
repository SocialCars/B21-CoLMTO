version: 2

jobs:
    build:
        working_directory: ~/colmto
        docker:
            - image: socialcars/docker:colmto
        environment:
            TZ: "/usr/share/zoneinfo/Europe/Berlin"
            GIT_AUTHOR_NAME: CircleCI
            GIT_AUTHOR_EMAIL: masc@tu-clausthal.de
            GIT_COMMITTER_NAME: CircleCI
            GIT_COMMITTER_EMAIL: masc@tu-clausthal.de
            SUMO_HOME: /opt/sumo

        branches:
            ignore:
                - develop
                - /dev-.*/
                - /gh-.*/
                - /sim-.*/

        shell: /bin/bash

        steps:
            - run:
                  name: Expand Path to $BASH_ENV
                  command: echo 'export PATH=~/.local/bin:$PATH' >> $BASH_ENV
            - checkout
            - restore_cache:
                keys:
                    - deps1-{{ .Branch }}-{{ checksum "requirements.txt" }}
            - run:
                  name: Upgrade to Latest Dependencies
                  command: pip3 install -U -r requirements.txt --user
            - save_cache:
                  key: deps1-{{ .Branch }}-{{ checksum "requirements.txt" }}
                  paths:
                      - ~/.local
            - run:
                  name: Install Colmto Package
                  command: python3 setup.py install --user
            - run:
                  name: Create documentation (html)
                  command: cd docs && make html && mv build/html sources; cd ..
            - run:
                  name: Create documentation (pdf)
                  command: cd docs && make latexpdf && cp build/latex/CoLMTO-doc.pdf .; cd ..
            - run:
                  name: Remove sphinx source and build files
                  command: rm -r docs/source && rm -r docs/build && rm docs/Makefile
            - run:
                name: Run Tests and Create Codecov/Codacy Coverage Report
                command: py.test tests --log-cli-level=DEBUG --cov=colmto --cov-report=xml:coverage.xml
            - run:
                  name: Upload Results to Codecov for masc (1/4)
                  command: bash <(curl -s https://codecov.io/bash) -t $CODECOV_TOKEN
            - run:
                  name: Upload Results to Codecov for socialcars (2/4)
                  command: bash <(curl -s https://codecov.io/bash) -t $CODECOV_TOKEN_2
            - run:
                  name: Upload Results to Codacy for masc (3/4)
                  command: python-codacy-coverage -r coverage.xml -t $CODACY_PROJECT_TOKEN_2
            - run:
                  name: Upload Results to Codacy for socialcars (3/4)
                  command: python-codacy-coverage -r coverage.xml -t $CODACY_PROJECT_TOKEN
            - run:
                  name: Backup documentation files to /tmp
                  command: mv -f colmto tests docs readme.md license.md architecture.png executionmodel.png /tmp
            - run:
                  name: Checkout gh-pages
                  command: git checkout gh-pages || git checkout -b gh-pages
            - run:
                  name: Backup circle.yml and create new .gitignore in /tmp
                  command: mv -f circle.yml /tmp && rm .gitignore && echo -e "*.*\n!.gitignore\n!.gitmodules\n!circle.yml\n!codecov.yml\n!setup.cfg\n!colmto/resources/*.yaml\n!*.txt\n!*.py\n!*.md\n!*.png\n!build-sumo-osx.sh\n!.pre-commit-config.yaml\n!*.coveragerc\ndocs/build/**/*\n!docs/Makefile\n!docs/**/*\n!.nojekyll\n!index.html" >> /tmp/.gitignore
            - run:
                  name: Checkout Master
                  command: git checkout master
            - run:
                  name: Remove Remote gh-pages Branch
                  command: git push origin :gh-pages || true
            - run:
                  name: Remove Local gh-pages Branch
                  command: git branch -D gh-pages
            - run:
                  name: Checkout
                  command: git checkout --orphan gh-pages
            - run:
                  name: Remove
                  command: rm -Rf *
            - run:
                  name: Remove pre-commit-config
                  command: rm -f .pre-commit-config.yaml
            - run:
                  name: Restore documentation files from /tmp
                  command: mv -f /tmp/.gitignore /tmp/circle.yml /tmp/colmto /tmp/tests /tmp/docs /tmp/readme.md /tmp/license.md /tmp/architecture.png /tmp/executionmodel.png .
            - run:
                  name: Update pylint.md (1/4)
                  command: sh docs/pylint.sh > pylint.md || true
            - run:
                  name: Update pylint.md (2/4)
                  command: echo -e "\n## Import Graph\n" >> pylint.md
            - run:
                  name: Update pylint.md (3/4)
                  command: cp pylint.md pylint_doc.md
            - run:
                  name: Update pylint.md (4/4)
                  command: echo -e "\n![ImportGraph](https://github.com/SocialCars/colmto/blob/gh-pages/docs/sources/colmto-imports.png)" >> pylint.md
            - run:
                  name: Update report.md (1/4)
                  command: echo -e "\n# Code Statistics\n\n" > report.md
            - run:
                  name: Update readme.md
                  command: echo -e "## Copyright & License\n\n- Copyright 2017, Malte Aschermann\n- License LGPL\n\n" > readme_doc.md
            - run:
                  name: Update radon.md
                  command: sh docs/radon.sh > radon.md
            - run:
                  name: Update report.md (2/4)
                  command: cat radon.md >> report.md
            - run:
                  name: Update report.md (3/4)
                  command: echo -e "\n# Pylint\n\n" >> report.md
            - run:
                  name: Update report.md (4/4)
                  command: cat pylint.md >> report.md
            - run:
                  name: Cleanup
                  command: rm -Rf colmto tests site readme_doc.md pylint.html pylint.md pylint_doc.md radon.md
            - run:
                  name: gh-pages is not a jekyll page
                  command: touch .nojekyll
            - run:
                  name: Create index.html
<<<<<<< HEAD
                  command: echo "<html><head><meta http-equiv="refresh" content="0; url=https://socialcars.github.io/colmto/docs/sources/"><link rel="canonical" href="https://socialcars.github.io/colmto/docs/sources/" /></head></html>" > index.html
=======
                  command: echo '<html><head><meta http-equiv="refresh" content="0; url=https://socialcars.github.io/colmto/docs/sources/"><link rel="canonical" href="https://socialcars.github.io/colmto/docs/sources/" /></head></html>' > index.html
>>>>>>> fed6bbd3
            - run:
                  name: Git Add All
                  command: git add --all .
            - run:
                  name: Git Commit
                  command: git commit -m "CircleCI run complete. Report https://github.com/SocialCars/colmto/blob/gh-pages/report.md , Doku http://socialcars.github.io/colmto/docs/sources/index.html"
            - run:
                  name: Git Push gh-pages
                  command: git push origin gh-pages<|MERGE_RESOLUTION|>--- conflicted
+++ resolved
@@ -132,11 +132,7 @@
                   command: touch .nojekyll
             - run:
                   name: Create index.html
-<<<<<<< HEAD
-                  command: echo "<html><head><meta http-equiv="refresh" content="0; url=https://socialcars.github.io/colmto/docs/sources/"><link rel="canonical" href="https://socialcars.github.io/colmto/docs/sources/" /></head></html>" > index.html
-=======
                   command: echo '<html><head><meta http-equiv="refresh" content="0; url=https://socialcars.github.io/colmto/docs/sources/"><link rel="canonical" href="https://socialcars.github.io/colmto/docs/sources/" /></head></html>' > index.html
->>>>>>> fed6bbd3
             - run:
                   name: Git Add All
                   command: git add --all .
