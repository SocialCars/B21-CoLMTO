general:
    branches:
        only:
            - master
        ignore:
            - develop
            - /dev-.*/
            - /gh-.*/
            - /sim-.*/

machine:
    timezone:
        Europe/Berlin

    environment:
        GIT_AUTHOR_NAME: CircleCI
        GIT_AUTHOR_EMAIL: masc@tu-clausthal.de
        GIT_COMMITTER_NAME: CircleCI
        GIT_COMMITTER_EMAIL: masc@tu-clausthal.de
        SUMO_HOME: ~/optom/sumo/sumo

    python:
        version: 2.7.12

dependencies:
    pre:
        - sudo apt-get install libhdf5-dev pandoc
        - pip install pylint
        - pip install radon

checkout:
  post:
    - git submodule sync
    - git submodule update --init

test:
    post:
        - git checkout master
        - mv -f optom /tmp
        - git checkout gh-pages
        - mv -f circle.yml /tmp
        - mv -f .gitignore /tmp
        - mv -f radon.sh /tmp
        - git checkout master
        - git push origin :gh-pages
        - git branch -D gh-pages
        - git checkout --orphan gh-pages
        - rm -Rf *
        - mv -f /tmp/.gitignore .
        - mv -f /tmp/circle.yml .
        - mv -f /tmp/radon.sh .
        - mv -f /tmp/optom .
        - pylint optom -f html > pylint.html; true
        - pandoc --from html --to markdown_github pylint.html -o pylint.md
        - echo "# OPTOM Statistics" > README.md
        - sh radon.sh > radon.md
<<<<<<< HEAD
        - rm -Rf optom
        - cat radon.md >> README.md
        - echo "\n# Pylint\n" >> README.md
=======
        - echo "# OPTOM Statistics" > README.md
        - cat radon.md >> README.md
        - echo "## Pylint" >> README.md
>>>>>>> 7348b184
        - cat pylint.md >> README.md
        - git add --all .
        - git commit -m "circleci"
        - git push origin gh-pages<|MERGE_RESOLUTION|>--- conflicted
+++ resolved
@@ -54,15 +54,9 @@
         - pandoc --from html --to markdown_github pylint.html -o pylint.md
         - echo "# OPTOM Statistics" > README.md
         - sh radon.sh > radon.md
-<<<<<<< HEAD
         - rm -Rf optom
         - cat radon.md >> README.md
         - echo "\n# Pylint\n" >> README.md
-=======
-        - echo "# OPTOM Statistics" > README.md
-        - cat radon.md >> README.md
-        - echo "## Pylint" >> README.md
->>>>>>> 7348b184
         - cat pylint.md >> README.md
         - git add --all .
         - git commit -m "circleci"
