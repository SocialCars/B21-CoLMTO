# -*- coding: utf-8 -*-
# @package tests.common
# @cond LICENSE
# #############################################################################
# # LGPL License                                                              #
# #                                                                           #
# # This file is part of the Cooperative Lane Management and Traffic flow     #
# # Optimisation project.                                                     #
# # Copyright (c) 2018, Malte Aschermann (malte.aschermann@tu-clausthal.de)   #
# # This program is free software: you can redistribute it and/or modify      #
# # it under the terms of the GNU Lesser General Public License as            #
# # published by the Free Software Foundation, either version 3 of the        #
# # License, or (at your option) any later version.                           #
# #                                                                           #
# # This program is distributed in the hope that it will be useful,           #
# # but WITHOUT ANY WARRANTY; without even the implied warranty of            #
# # MERCHANTABILITY or FITNESS FOR A PARTICULAR PURPOSE.  See the             #
# # GNU Lesser General Public License for more details.                       #
# #                                                                           #
# # You should have received a copy of the GNU Lesser General Public License  #
# # along with this program. If not, see http://www.gnu.org/licenses/         #
# #############################################################################
# @endcond
'''
colmto: Test module for common.helper.
'''

import random
import unittest
import numpy

import colmto.common.helper as helper
from colmto.environment.vehicle import SUMOVehicle

class HelperTests(unittest.TestCase):
    '''
    Testing the helper module
    '''

    def setUp(self):
        '''
        Set up vars with test data
        '''
        self.vehicles = [SUMOVehicle(speed_max=random.randrange(0, 120), environment={}) for _ in range(500)]
        self.colour_tuple = (23, 42, 12, 255)

    def tearDown(self):
        '''
        Clean up vars with test data
        '''
        del self.vehicles
        del self.colour_tuple

    def test_colour(self):
        '''
        Test Colour
        '''

        l_colour = helper.Colour(*self.colour_tuple)

        self.assertTupleEqual(l_colour, self.colour_tuple)
        self.assertEqual(l_colour.red, self.colour_tuple[0])
        self.assertEqual(l_colour.green, self.colour_tuple[1])
        self.assertEqual(l_colour.blue, self.colour_tuple[2])
        self.assertEqual(l_colour.alpha, self.colour_tuple[3])
        l_3colour = l_colour * 3
        self.assertTrue(isinstance(l_3colour, helper.Colour))
        self.assertTupleEqual((69, 126, 36, 765), l_3colour)
        self.assertTupleEqual(
            helper.Colour.map('plasma', 255, 127),
            helper.Colour(red=0.798216, green=0.280197, blue=0.469538, alpha=1.0)
        )

    def test_range(self):
        '''
        Test Range
        '''

        l_range = helper.Range(12, 120)

        for i_range in range(12, 121):
            with self.subTest(pattern=i_range):
                self.assertTrue(l_range.contains(i_range))
        for i_range in range(-10, 12):
            with self.subTest(pattern=i_range):
                self.assertFalse(l_range.contains(i_range))
        for i_range in range(121, 150):
            with self.subTest(pattern=i_range):
                self.assertFalse(l_range.contains(i_range))

    def test_speedrange(self):
        '''
        Test SpeedRange
        '''

        l_speedrange = helper.SpeedRange(12, 120)

        for i_speed in range(12, 121):
            with self.subTest(pattern=i_speed):
                self.assertTrue(l_speedrange.contains(i_speed))
        for i_speed in range(-10, 12):
            with self.subTest(pattern=i_speed):
                self.assertFalse(l_speedrange.contains(i_speed))
        for i_speed in range(121, 150):
            with self.subTest(pattern=i_speed):
                self.assertFalse(l_speedrange.contains(i_speed))
        with self.assertRaises(ValueError):
            helper.SpeedRange(12, -120)

    def test_occupancyrange(self):
        '''
        Test OccupancyRange
        '''
        with self.assertRaises(ValueError):
            helper.OccupancyRange(1, -1)

    def test_dissatisfactionrange(self):
        '''
        Test DissatisfactionRange

        '''

        l_dsatrange = helper.DissatisfactionRange(12, 120)

        for i_drange in range(12, 121):
            with self.subTest(pattern=i_drange):
                self.assertTrue(l_dsatrange.contains(i_drange))
        for i_drange in range(-10, 12):
            with self.subTest(pattern=i_drange):
                self.assertFalse(l_dsatrange.contains(i_drange))
        for i_drange in range(121, 150):
            with self.subTest(pattern=i_drange):
                self.assertFalse(l_dsatrange.contains(i_drange))
        with self.assertRaises(ValueError):
            helper.DissatisfactionRange(12, -120)

    def test_distribution(self):
        '''
        Test Distribution

        '''

        self.assertGreater(
            helper.Distribution.POISSON.next_timestep(10.5, 1),
            1
        )
        self.assertAlmostEqual(
            helper.Distribution.LINEAR.next_timestep(10.5, 1),
            1 + 1/10.5
        )

        l_data = [helper.Distribution.POISSON.next_timestep(lamb=1/3, prev_start_time=0.0) for _ in range(10**6)]
        self.assertAlmostEqual(numpy.mean(l_data), 3, 1)
        l_data = [helper.Distribution.POISSON.next_timestep(lamb=1/3, prev_start_time=2.13) for _ in range(10**6)]
        self.assertAlmostEqual(numpy.mean(l_data)-2.13, 3, 1)
        l_data = [helper.Distribution.LINEAR.next_timestep(lamb=1/3, prev_start_time=0.0) for _ in range(10**6)]
        self.assertAlmostEqual(numpy.mean(l_data), 3, 1)
        l_data = [helper.Distribution.LINEAR.next_timestep(lamb=1/3, prev_start_time=2.13) for _ in range(10**6)]
        self.assertAlmostEqual(numpy.mean(l_data)-2.13, 3, 1)

    def test_initialsorting_best(self):
        '''
        Test InitialSorting BEST case
        '''

        helper.InitialSorting.WORST.order(self.vehicles)
        for i in range(len(self.vehicles)-1):
            with self.subTest(pattern=i):
                self.assertTrue(self.vehicles[i].speed_max <= self.vehicles[i+1].speed_max)

    def test_initialsorting_worst(self):
        '''
        Test InitialSorting BEST case
        '''

        helper.InitialSorting.BEST.order(self.vehicles)
        for i in range(len(self.vehicles)-1):
            with self.subTest(pattern=i):
                self.assertTrue(self.vehicles[i].speed_max >= self.vehicles[i+1].speed_max)

    def test_initialsorting_random(self):
        '''
        Test InitialSorting RANDOM case
        '''

        helper.InitialSorting.RANDOM.order(self.vehicles)

    def test_initialsorting_prng(self):
        '''
        Test InitialSorting prng error case
        '''

        with self.assertRaises(KeyError):
            helper.InitialSorting._prng.order(self.vehicles)    # pylint: disable=protected-access

    def test_ruleoperatorfromstring(self):
        '''Test colmto.cse.rule.BaseRule.ruleoperator_from_string.'''

        self.assertEqual(
            helper.RuleOperator.ruleoperator_from_string('All'),
            helper.RuleOperator.ALL
        )
        self.assertEqual(
            helper.RuleOperator.ruleoperator_from_string('Any'),
            helper.RuleOperator.ANY
        )
        with self.assertRaises(KeyError):
            helper.RuleOperator.ruleoperator_from_string('Meh')


    def test_behaviour(self):
        '''
        Test Behaviour enum
        '''
        self.assertEqual(helper.Behaviour.ALLOW.vclass, helper.Behaviour.ALLOW.value)
        self.assertEqual(helper.Behaviour.DENY.vclass, helper.Behaviour.DENY.value)
        self.assertEqual(helper.Behaviour.ALLOW.value, 'custom2')
        self.assertEqual(helper.Behaviour.DENY.value, 'custom1')
        with self.assertRaises(KeyError):
            helper.Behaviour.behaviour_from_string('Meh')


    def test_ruleoperator(self):
        '''
        Test RuleOperator enum
        '''
        self.assertEqual(helper.RuleOperator.ANY.value, any)
        self.assertEqual(helper.RuleOperator.ALL.value, all)
        self.assertEqual(helper.RuleOperator.ANY.evaluate([True, True]), True)
        self.assertEqual(helper.RuleOperator.ANY.evaluate([False, True]), True)
        self.assertEqual(helper.RuleOperator.ANY.evaluate([True, False]), True)
        self.assertEqual(helper.RuleOperator.ANY.evaluate([False, False]), False)
        self.assertEqual(helper.RuleOperator.ALL.evaluate([True, True]), True)
        self.assertEqual(helper.RuleOperator.ALL.evaluate([False, True]), False)
        self.assertEqual(helper.RuleOperator.ALL.evaluate([True, False]), False)
        self.assertEqual(helper.RuleOperator.ALL.evaluate([False, False]), False)

    def test_metric(self):
        '''
        Test Metric
        '''

        for i_metric, i_value in (
                (helper.Metric.DISSATISFACTION, 'dissatisfaction'),
                (helper.Metric.GRID_POSITION_X, 'grid_position_x'),
                (helper.Metric.GRID_POSITION_Y, 'grid_position_y'),
                (helper.Metric.POSITION_X, 'position_x'),
                (helper.Metric.POSITION_Y, 'position_y'),
                (helper.Metric.RELATIVE_TIME_LOSS, 'relative_time_loss'),
                (helper.Metric.TIME_LOSS, 'time_loss'),
                (helper.Metric.TIME_STEP, 'time_step'),
                (helper.Metric.TRAVEL_TIME, 'travel_time')):
            with self.subTest(pattern=(i_metric, i_value)):
                self.assertEqual(i_metric.value, i_value)
                self.assertEqual(str(i_metric), i_value)

    def test_disposition(self):
        '''
        Test VehicleDisposition
        '''

        self.assertEqual(helper.VehicleDisposition.COOPERATIVE.value, 'cooperative')
        self.assertEqual(helper.VehicleDisposition.UNCOOPERATIVE.value, 'uncooperative')
        for i_dispo in (helper.VehicleDisposition.choose(0) for _ in range(100)):
            with self.subTest(pattern=i_dispo):
                self.assertIs(i_dispo, helper.VehicleDisposition.UNCOOPERATIVE)
        for i_dispo in (helper.VehicleDisposition.choose(1) for _ in range(100)):
            with self.subTest(pattern=i_dispo):
                self.assertIs(i_dispo, helper.VehicleDisposition.COOPERATIVE)
        l_distribution = [helper.VehicleDisposition.choose() for _ in range(100000)]
        self.assertAlmostEqual(
            l_distribution.count(helper.VehicleDisposition.COOPERATIVE)/100000,
            l_distribution.count(helper.VehicleDisposition.UNCOOPERATIVE)/100000,
            1
        )
        l_distribution = [helper.VehicleDisposition.choose(0.1) for _ in range(100000)]
        self.assertAlmostEqual(
            l_distribution.count(helper.VehicleDisposition.COOPERATIVE)/0.1/100000,
            l_distribution.count(helper.VehicleDisposition.UNCOOPERATIVE)/0.9/100000,
            1
        )

    def test_statisticvalue(self):
        '''
        Test StatisticValue
        '''

        l_statisticvalue = helper.StatisticValue(1., 2., 3., 4.)

        self.assertTupleEqual(l_statisticvalue, (1., 2., 3., 4.))
        self.assertEqual(l_statisticvalue.min, 1.)
        self.assertEqual(l_statisticvalue.median, 2.)
        self.assertEqual(l_statisticvalue.mean, 3.)
        self.assertEqual(l_statisticvalue.max, 4.)

        l_statisticvalue = helper.StatisticValue.nanof((2, 5, 3, 4, 2, float('nan')))
        self.assertEqual(l_statisticvalue.min, 2)
        self.assertEqual(l_statisticvalue.max, 5)
        self.assertEqual(l_statisticvalue.mean, 3.2)
        self.assertEqual(l_statisticvalue.median, 3)

<<<<<<< HEAD
        self.assertTupleEqual(helper.StatisticValue.nanof(None), (numpy.nan, numpy.nan, numpy.nan, numpy.nan))
        self.assertTupleEqual(helper.StatisticValue.nanof(), (numpy.nan, numpy.nan, numpy.nan, numpy.nan))
=======
        self.assertTupleEqual(helper.StatisticValue.nanof([]), (numpy.nan, numpy.nan, numpy.nan, numpy.nan))
>>>>>>> 7e789d74
        self.assertTrue(
            numpy.isnan(
                helper.StatisticValue.nanof((numpy.nan, numpy.nan, numpy.nan, numpy.nan))
            ).all()
        )


if __name__ == '__main__':
    unittest.main()<|MERGE_RESOLUTION|>--- conflicted
+++ resolved
@@ -299,12 +299,8 @@
         self.assertEqual(l_statisticvalue.mean, 3.2)
         self.assertEqual(l_statisticvalue.median, 3)
 
-<<<<<<< HEAD
         self.assertTupleEqual(helper.StatisticValue.nanof(None), (numpy.nan, numpy.nan, numpy.nan, numpy.nan))
         self.assertTupleEqual(helper.StatisticValue.nanof(), (numpy.nan, numpy.nan, numpy.nan, numpy.nan))
-=======
-        self.assertTupleEqual(helper.StatisticValue.nanof([]), (numpy.nan, numpy.nan, numpy.nan, numpy.nan))
->>>>>>> 7e789d74
         self.assertTrue(
             numpy.isnan(
                 helper.StatisticValue.nanof((numpy.nan, numpy.nan, numpy.nan, numpy.nan))
